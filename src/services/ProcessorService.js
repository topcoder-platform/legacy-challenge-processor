--- conflicted
+++ resolved
@@ -382,28 +382,14 @@
       modify_user: constants.processorUserId,
       modify_date: currentDateIso,
       tc_direct_project_id: saveDraftContestDTO.projectId,
-<<<<<<< HEAD
-      project_studio_spec_id: null,
-      project_mm_spec_id: null
-    })
-=======
-      project_studio_spec_id: null, // 'N/A',
-      project_mm_spec_id: null, // 'N/A',
-    })
-
-    // TODO: this is a lookup table. Should not insert records
-
-    // await insertRecord(connection, 'project_category_lu', {
-    //   project_type_id: constants.projectCategories[saveDraftContestDTO.subTrack].id,
-    //   description: constants.projectCategories[saveDraftContestDTO.subTrack].name,
-    // })
->>>>>>> 06dba57a
+      project_studio_spec_id: null, // 'N/A'
+      project_mm_spec_id: null // 'N/A'
+    })
 
     console.log('Insert into project_info')
     await insertRecord(connection, 'project_info', {
       project_id: legacyId,
-<<<<<<< HEAD
-      project_info_type_id: 1,
+      project_info_type_id: saveDraftContestDTO.legacyTypeId,
       value: saveDraftContestDTO.name,
       create_user: constants.processorUserId,
       create_date: currentDateIso,
@@ -430,62 +416,10 @@
     })
 
     let projectPhaseId = await projectPhaseIdGen.getNextId()
-=======
-      project_info_type_id: saveDraftContestDTO.legacyTypeId,
-      value: saveDraftContestDTO.name,
-      create_user: constants.processorUserId,
-      modify_user: constants.processorUserId,
-      create_date: currentDateIso,
-      modify_date: currentDateIso
-    })
-
-    console.log('Insert into project_studio_specification')
-    await insertRecord(connection, 'project_studio_specification', {
-      project_studio_spec_id: null, // 'N/A',
-      contest_description_text: new Blob([saveDraftContestDTO.detailedRequirements], { type: 'Text/Byte' }),
-      contest_introduction: 'N/A',
-      round_one_introduction: 'N/A',
-      round_two_introduction: 'N/A'
-    })
-
-    console.log('Insert into project_spec')
-    await insertRecord(connection, 'project_spec', {
-      project_id: legacyId,
-      detailed_requirements_text: saveDraftContestDTO.detailedRequirements,
-      private_description_text: saveDraftContestDTO.privateDescription,
-      final_submission_guidelines_text: 'N/A',
-      version: 'N/A'
-    })
-
-    // TODO: Not needed?
-    // await insertRecord(connection, 'project_mm_specification', {
-    //   project_mm_spec_id: null, // 'N/A',
-    //   match_details: 'N/A',
-    //   match_rules: 'N/A',
-    //   problem_id: null // 'N/A',
-    // })
-
-    // TODO: Not needed?
-    // await insertRecord(connection, 'phase_criteria', {
-    //   phase_criteria_type_id: 'N/A',
-    //   parameter: 'N/A'
-    // })
 
     console.log('Insert into project_phase')
     await insertRecord(connection, 'project_phase', {
       project_id: legacyId,
-      project_phase_id: data.registrationPhaseId,
-      phase_type_id: null,
-      phase_status_id: null, // 'N/A',
-      actual_start_time: data.registrationStartsAt,
-      actual_end_time: data.registrationEndsAt
-    })
->>>>>>> 06dba57a
-
-    console.log('Insert into project_phase')
-    await insertRecord(connection, 'project_phase', {
-      project_id: legacyId,
-<<<<<<< HEAD
       project_phase_id: projectPhaseId,
       phase_type_id: 1,
       phase_status_id: 2,
@@ -498,19 +432,11 @@
       create_date: currentDateIso,
       modify_user: constants.processorUserId,
       modify_date: currentDateIso,
-=======
-      project_phase_id: data.registrationPhaseId,
-      phase_type_id: null,
-      phase_status_id: null, // 'N/A',
-      actual_start_time: data.registrationStartsAt,
-      actual_end_time: data.registrationEndsAt
->>>>>>> 06dba57a
     })
 
     console.log('Insert into project_phase')
     await insertRecord(connection, 'project_phase', {
       project_id: legacyId,
-<<<<<<< HEAD
       project_phase_id: await projectPhaseIdGen.getNextId(),
       phase_type_id: 2,
       phase_status_id: 2,
@@ -559,44 +485,10 @@
       contest_result_calculator_id: 1,
       project_category_id: constants.projectCategories[saveDraftContestDTO.subTrack].id
     })
-=======
-      project_phase_id: data.submissionPhaseId,
-      phase_type_id: null,
-      phase_status_id: null, // 'N/A',
-      actual_start_time: data.registrationEndsAt,
-      actual_end_time: data.submissionEndsAt
-    })
-
-    if (data.checkpointSubmissionStartsAt && data.checkpointSubmissionEndsAt) {
-      console.log('Insert into project_phase')
-      await insertRecord(connection, 'project_phase', {
-        project_id: legacyId,
-        project_phase_id: data.checkpointSubmissionPhaseId,
-        phase_type_id: null,
-        phase_status_id: null, // 'N/A',
-        actual_start_time: data.checkpointSubmissionStartsAt,
-        actual_end_time: data.checkpointSubmissionEndsAt
-      })
-    }
-
-    // TODO: this is a lookup table. Should not insert records
-    // await insertRecord(connection, 'project_status_lu', {
-    //   name: data.status,
-    //   project_status_id: constants.createChallengeStatusesMap[message.payload.status],
-    // })
-
-    let fileTypeId = await fileTypeIdGen.getNextId()
-
-    // TODO: this is a lookup table. Should not insert records
-    // await insertRecord(connection, 'file_type_lu', {
-    //   file_type_id: fileTypeId
-    // })
->>>>>>> 06dba57a
 
     console.log('Insert into project_file_type_xref')
     await insertRecord(connection, 'project_file_type_xref', {
       project_id: legacyId,
-<<<<<<< HEAD
       file_type_id: 1
     })
 
@@ -605,23 +497,6 @@
       event_desc: 'N/A',
       event_short_desc: 'N/A'
     })
-=======
-      file_type_id: fileTypeId,
-      description: 'N/A'
-    })
-
-    console.log('Insert into contest')
-    await insertRecord(connection, 'contest', {
-      contest_id: legacyId,
-    })
-
-    // TODO: Not needed?
-    // await insertRecord(connection, 'event', {
-    //   event_id: 'N/A',
-    //   event_desc: 'N/A',
-    //   event_short_desc: 'N/A'
-    // })
->>>>>>> 06dba57a
 
     let prizeId
 
