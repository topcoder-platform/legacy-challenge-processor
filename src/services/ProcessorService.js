/**
 * Processor Service
 * Processes messages gathered from Kafka
 * Interacts with the V4 api for feeding data into legacy system
 */

const _ = require('lodash')
const Joi = require('@hapi/joi')
const config = require('config')
const logger = require('../common/logger')
const helper = require('../common/helper')
const constants = require('../constants')
const groupService = require('./groupsService')
const termsService = require('./termsService')
const copilotPaymentService = require('./copilotPaymentService')
const timelineService = require('./timelineService')
const paymentService = require('./paymentService')

/**
 * Sync the information from the v5 phases into legacy
 * @param {Number} legacyId the legacy challenge ID
 * @param {Array} v4Phases the v4 phases
 * @param {Array} v5Phases the v5 phases
 */
async function syncChallengePhases (legacyId, v5Phases) {
  const phaseTypes = await timelineService.getPhaseTypes()
  const phasesFromIFx = await timelineService.getChallengePhases(legacyId)
  for (const phase of phasesFromIFx) {
    const phaseName = _.get(_.find(phaseTypes, pt => pt.phase_type_id === phase.phase_type_id), 'name')
    const v5Equivalent = _.find(v5Phases, p => p.name === phaseName)
    if (v5Equivalent) {
      // Compare duration and status
      if (v5Equivalent.duration * 1000 !== phase.duration ||
        (v5Equivalent.isOpen && _.toInteger(phase.phase_status_id) === constants.PhaseStatusTypes.Closed) ||
        (!v5Equivalent.isOpen && _.toInteger(phase.phase_status_id) === constants.PhaseStatusTypes.Open)) {
        // update phase
        await timelineService.updatePhase(
          phase.project_phase_id,
          legacyId,
          v5Equivalent.scheduledStartDate,
          v5Equivalent.scheduledEndDate,
          v5Equivalent.duration * 1000,
          v5Equivalent.isOpen ? constants.PhaseStatusTypes.Open : constants.PhaseStatusTypes.Closed)
      }
    }
  }
  // TODO: What about iterative reviews? There can be many for the same challenge.
  // TODO: handle timeline template updates
}

/**
 * Update the payments from v5 prize sets into legacy
 * @param {Number} legacyId the legacy challenge ID
 * @param {Array} v5PrizeSets the v5 prize sets
 * @param {String} createdBy the created by
 */
async function updateMemberPayments (legacyId, v5PrizeSets, createdBy) {
  const prizesFromIfx = await paymentService.getChallengePrizes(legacyId, constants.prizeTypesIds.Contest)
  const [checkpointPrizesFromIfx] = await paymentService.getChallengePrizes(legacyId, constants.prizeTypesIds.Checkpoint)
  const v5Prizes = _.map(_.get(_.find(v5PrizeSets, p => p.type === constants.prizeSetTypes.ChallengePrizes), 'prizes', []), prize => prize.value)
  const v5CheckPointPrizes = _.map(_.get(_.find(v5PrizeSets, p => p.type === constants.prizeSetTypes.CheckPoint), 'prizes', []), prize => prize.value)
  // compare prizes
  if (v5Prizes && v5Prizes.length > 0) {
    v5Prizes.sort((a, b) => b - a)
    for (let i = 0; i < v5Prizes.length; i += 1) {
      const ifxPrize = _.find(prizesFromIfx, p => p.place === i + 1)
      if (ifxPrize) {
        if (_.toInteger(ifxPrize.prize_amount) !== v5Prizes[i]) {
          await paymentService.updatePrize(ifxPrize.prize_id, legacyId, v5Prizes[i], 1)
        }
      } else {
        await paymentService.createPrize(legacyId, i + 1, v5Prizes[i], constants.prizeTypesIds.Contest, 1, createdBy)
      }
    }
    if (prizesFromIfx.length > v5Prizes.length) {
      const prizesToDelete = _.filter(prizesFromIfx, p => p.place > v5Prizes.length)
      for (const prizeToDelete of prizesToDelete) {
        await paymentService.deletePrize(legacyId, prizeToDelete.prize_id)
      }
    }
  }
  // compare checkpoint prizes
  if (v5CheckPointPrizes && v5CheckPointPrizes.length > 0) {
    // we assume that all checkpoint prizes will be the same
    if (v5CheckPointPrizes.length !== checkpointPrizesFromIfx.number_of_submissions || v5CheckPointPrizes[0] !== _.toInteger(checkpointPrizesFromIfx.prize_amount)) {
      await paymentService.updatePrize(checkpointPrizesFromIfx.prize_id, legacyId, v5CheckPointPrizes[0], v5CheckPointPrizes.length)
    }
  } else if (checkpointPrizesFromIfx) {
    await paymentService.deletePrize(legacyId, checkpointPrizesFromIfx.prize_id)
  }
}

/**
 * Get group information by V5 UUID
 * @param {String} v5GroupId the v5 group UUID
 * @param {String} m2mToken token for accessing the API
 */
async function getGroup (v5GroupId, m2mToken) {
  const response = await helper.getRequest(`${config.V5_GROUPS_API_URL}/${v5GroupId}`, m2mToken)
  return response.body
}

/**
 * Get terms information by V5 UUID
 * @param {String} v5TermsId the v5 terms UUID
 * @param {String} m2mToken token for accessing the API
 */
async function getV5Terms (v5TermsId, m2mToken) {
  const response = await helper.getRequest(`${config.V5_TERMS_API_URL}/${v5TermsId}`, m2mToken)
  return response.body
}

// /**
//  * Get resource role information by V5 UUID
//  * @param {String} v5RoleId the v5 role UUID
//  * @param {String} m2mToken token for accessing the API
//  */
// async function getV5Role (v5RoleId, m2mToken) {
//   const response = await helper.getRequest(`${config.V5_RESOURCE_ROLES_API_URL}?id=${v5RoleId}`, m2mToken)
//   return response.body[0]
// }

/**
 * Associate challenge groups
 * @param {Array<String>} toBeAdded the array of groups to be added
 * @param {Array<String>} toBeDeleted the array of groups to be deleted
 * @param {String|Number} legacyChallengeId the legacy challenge ID
 */
async function associateChallengeGroups (toBeAdded = [], toBeDeleted = [], legacyChallengeId) {
  for (const group of toBeAdded) {
    await groupService.addGroupToChallenge(legacyChallengeId, group)
  }
  for (const group of toBeDeleted) {
    await groupService.removeGroupFromChallenge(legacyChallengeId, group)
  }
}

/**
 * Associate challenge terms
 * @param {Array<Object{termsId, roleId}>} toBeAdded the array of terms to be added
 * @param {Array<Object{termsId, roleId}>} toBeDeleted the array of terms to be deleted
 * @param {String|Number} legacyChallengeId the legacy challenge ID
 */
async function associateChallengeTerms (v5Terms, legacyChallengeId, createdBy, updatedBy) {
  const nda = _.find(v5Terms, e => e.id === config.V5_TERMS_NDA_ID)
  const legacyTermsArray = await termsService.getTermsForChallenge(legacyChallengeId)
  const legacyNDA = _.find(legacyTermsArray, e => _.toNumber(e.id) === _.toNumber(config.LEGACY_TERMS_NDA_ID))

  if (nda && nda.id && !legacyNDA) {
    logger.debug('Associate Challenge Terms - v5 NDA exist, not in legacy. Adding to Legacy.')
    const m2mToken = await helper.getM2MToken()
    const v5Term = await getV5Terms(nda.id, m2mToken)
    return termsService.addTermsToChallenge(legacyChallengeId, v5Term.legacyId, config.LEGACY_SUBMITTER_ROLE_ID, createdBy, updatedBy)
  }

  if (!nda && legacyNDA && legacyNDA.id) {
    logger.debug('Associate Challenge Terms - Legacy NDA exist, not in V5. Removing from Legacy.')
    return termsService.removeTermsFromChallenge(legacyChallengeId, legacyNDA.id, config.LEGACY_SUBMITTER_ROLE_ID)
  }

  logger.debug('Associate Challenge Terms - Nothing to Do')
}

/**
 * Set the copilot payment on legacy
 * @param {Number|String} legacyChallengeId the legacy challenge ID
 * @param {Array} prizeSets the prizeSets array
 * @param {String} createdBy the created by handle
 * @param {String} updatedBy the updated by handle
 */
async function setCopilotPayment (legacyChallengeId, prizeSets = [], createdBy, updatedBy) {
  try {
    const copilotPayment = _.get(_.find(prizeSets, p => p.type === config.COPILOT_PAYMENT_TYPE), 'prizes[0].value', null)
    logger.debug(`Setting Copilot Payment: ${copilotPayment} for legacyId ${legacyChallengeId}`)
    await copilotPaymentService.setCopilotPayment(legacyChallengeId, copilotPayment, createdBy, updatedBy)
  } catch (e) {
    logger.error('Failed to set the copilot payment!')
    logger.debug(e)
  }
}

/**
 * Get technologies from V4 API
 * @param {String} m2mToken token for accessing the API
 * @returns {Object} technologies response body
 */
async function getTechnologies (m2mToken) {
  const response = await helper.getRequest(`${config.V4_TECHNOLOGIES_API_URL}`, m2mToken)
  return response.body
}

/**
 * Get platforms from V4 API
 * @param {String} m2mToken token for accessing the API
 * @returns {Object} platforms response body
 */
async function getPlatforms (m2mToken) {
  const response = await helper.getRequest(`${config.V4_PLATFORMS_API_URL}`, m2mToken)
  return response.body
}

/**
 * Get Challenge from V4 API
 * @param {String} m2mToken token for accessing the API
 * @param {Number} legacyId token for accessing the API
 * @returns {Object} challenge response body
 */
async function getChallengeById (m2mToken, legacyId) {
  const response = await helper.getRequest(`${config.V4_CHALLENGE_API_URL}/${legacyId}`, m2mToken)
  return _.get(response, 'body.result.content')
}

/**
 * Get Project from V5 API
 * @param {String} m2mToken token for accessing the API
 * @param {Number} projectId project id
 * @returns {Object} project response body
 */
async function getDirectProjectId (m2mToken, projectId) {
  const response = await helper.getRequest(`${config.V5_PROJECTS_API_URL}/${projectId}`, m2mToken)
  return response.body
}

/**
 * Get legacy challenge track and subTrack values based on the v5 trackId, typeId and tags
 * @param {String} trackId the V5 track ID
 * @param {String} typeId the v5 type ID
 * @param {Array<String>} tags the v5 tags
 * @param {String} m2mToken the M2M token
 */
async function getLegacyTrackInformation (trackId, typeId, tags, m2mToken) {
  if (_.isUndefined(trackId)) {
    throw new Error('Cannot create a challenge without a trackId.')
  }
  if (_.isUndefined(typeId)) {
    throw new Error('Cannot create a challenge without a typeId.')
  }
  const query = [
    `trackId=${trackId}`,
    `typeId=${typeId}`
  ]
  _.each((tags || []), (tag) => {
    query.push(`tags[]=${tag}`)
  })
  try {
    const res = await helper.getRequest(`${config.V5_CHALLENGE_MIGRATION_API_URL}/convert-to-v4?${query.join('&')}`, m2mToken)
    return {
      track: res.body.track,
      subTrack: res.body.subTrack,
      ...(res.body.isTask ? { task: true } : {})
    }
  } catch (e) {
    throw new Error(_.get(e, 'message', 'Failed to get V4 track/subTrack information'))
  }
}

/**
 * Construct DTO from Kafka message payload.
 * @param {Object} payload the Kafka message payload
 * @param {String} m2mToken the m2m token
 * @param {Boolean} isCreated flag indicate the DTO is used in creating challenge
 * @param {Array} informixGroupIds IDs from Informix associated with the group
 * @param {Array<Object>} informixTermsIds IDs from Informix [{termsId, roleId}]
 * @returns the DTO for saving a draft contest.(refer SaveDraftContestDTO in ap-challenge-microservice)
 */
async function parsePayload (payload, m2mToken, isCreated = true, informixGroupIds) {
  try {
    let projectId
    if (_.get(payload, 'legacy.directProjectId')) {
      projectId = payload.legacy.directProjectId
    } else {
      projectId = _.get((await getDirectProjectId(m2mToken, payload.projectId)), 'directProjectId')
      if (!projectId) throw new Error(`Could not find Direct Project ID for Project ${payload.projectId}`)
    }

    const legacyTrackInfo = await getLegacyTrackInformation(payload.trackId, payload.typeId, payload.tags, m2mToken)

    const data = {
      ...legacyTrackInfo,
      name: payload.name,
      reviewType: _.get(payload, 'legacy.reviewType'),
      projectId,
      status: payload.status
    }
    if (payload.billingAccountId) {
      data.billingAccountId = payload.billingAccountId
    }
    if (_.get(payload, 'legacy.forumId')) {
      data.forumId = payload.legacy.forumId
    }
    if (payload.copilotId) {
      data.copilotId = payload.copilotId
    }
    if (isCreated) {
      // hard code some required properties for v4 api
      data.confidentialityType = _.get(payload, 'legacy.confidentialityType', 'public')
      data.submissionGuidelines = 'Please read above'
      data.submissionVisibility = true
      data.milestoneId = 1
    }

    data.detailedRequirements = payload.description
    if (payload.privateDescription) {
      // don't include the private description as there could be
      // info that shouldn't be public. Just identify the v5 challenge id
      data.detailedRequirements += '\n\r'
      data.detailedRequirements += 'V5 Challenge - Additional Details: ' + payload.id
    }
    const SECONDS_TO_MILLIS = 1000
    if (payload.phases) {
      const registrationPhase = _.find(payload.phases, p => p.phaseId === config.REGISTRATION_PHASE_ID)
      const submissionPhase = _.find(payload.phases, p => p.phaseId === config.SUBMISSION_PHASE_ID)
      const startDate = payload.startDate ? new Date(payload.startDate) : new Date()
      data.registrationStartsAt = startDate.toISOString()
      data.registrationEndsAt = new Date(startDate.getTime() + (registrationPhase || submissionPhase).duration * SECONDS_TO_MILLIS).toISOString()
      data.registrationDuration = (registrationPhase || submissionPhase).duration * SECONDS_TO_MILLIS
      data.submissionEndsAt = new Date(startDate.getTime() + submissionPhase.duration * SECONDS_TO_MILLIS).toISOString()
      data.submissionDuration = submissionPhase.duration * SECONDS_TO_MILLIS

      // Only Design can have checkpoint phase and checkpoint prizes
      const checkpointPhase = _.find(payload.phases, p => p.phaseId === config.CHECKPOINT_SUBMISSION_PHASE_ID)
      if (checkpointPhase) {
        data.checkpointSubmissionStartsAt = startDate.toISOString()
        data.checkpointSubmissionEndsAt = new Date(startDate.getTime() + checkpointPhase.duration * SECONDS_TO_MILLIS).toISOString()
        data.checkpointSubmissionDuration = checkpointPhase.duration * SECONDS_TO_MILLIS
      } else {
        data.checkpointSubmissionStartsAt = null
        data.checkpointSubmissionEndsAt = null
        data.checkpointSubmissionDuration = null
      }
    }
    if (payload.prizeSets) {
      // Only Design can have checkpoint phase and checkpoint prizes
      const checkpointPrize = _.find(payload.prizeSets, { type: constants.prizeSetTypes.CheckPoint })
      if (checkpointPrize) {
        // checkpoint prize are the same for each checkpoint submission winner
        data.numberOfCheckpointPrizes = checkpointPrize.prizes.length
        data.checkpointPrize = checkpointPrize.prizes[0].value
      } else {
        data.numberOfCheckpointPrizes = 0
        data.checkpointPrize = 0
      }

      // prize type can be Challenge prizes
      const challengePrizes = _.find(payload.prizeSets, { type: constants.prizeSetTypes.ChallengePrizes })
      if (!challengePrizes) {
        throw new Error('Challenge prize information is invalid.')
      }
      data.prizes = _.map(challengePrizes.prizes, 'value').sort((a, b) => b - a)
    }
    if (payload.tags) {
      const techResult = await getTechnologies(m2mToken)
      data.technologies = _.filter(techResult.result.content, e => payload.tags.includes(e.name))

      const platResult = await getPlatforms(m2mToken)
      data.platforms = _.filter(platResult.result.content, e => payload.tags.includes(e.name))
    }
    if (payload.groups && _.get(payload, 'groups.length', 0) > 0) {
      const oldGroups = _.map(informixGroupIds, g => _.toString(g))
      const newGroups = []

      for (const group of payload.groups) {
        try {
          const groupInfo = await getGroup(group, m2mToken)
          if (!_.isEmpty(_.get(groupInfo, 'oldId'))) {
            newGroups.push(_.toString(_.get(groupInfo, 'oldId')))
          }
        } catch (e) {
          logger.warn(`Failed to load details for group ${group}`)
        }
      }
      data.groupsToBeAdded = _.difference(newGroups, oldGroups)
      data.groupsToBeDeleted = _.difference(oldGroups, newGroups)
      if (data.groupsToBeAdded.length > 0) {
        logger.debug(`parsePayload :: Adding Groups ${JSON.stringify(data.groupsToBeAdded)}`)
      }
      if (data.groupsToBeDeleted.length > 0) {
        logger.debug(`parsePayload :: Deleting Groups ${JSON.stringify(data.groupsToBeAdded)}`)
      }
    } else if (informixGroupIds && informixGroupIds.length > 0) {
      data.groupsToBeDeleted = _.map(informixGroupIds, g => _.toString(g))
    }

    return data
  } catch (err) {
    // Debugging
    logger.debug(err)
    if (err.status) {
      // extract error message from V5 API
      const message = _.get(err, 'response.body.message')
      throw new Error(message)
    } else {
      throw err
    }
  }
}

/**
 * Activate challenge
 * @param {Number} challengeId the challenge ID
 */
async function activateChallenge (challengeId) {
  const m2mToken = await helper.getM2MToken()
  return helper.postRequest(`${config.V4_CHALLENGE_API_URL}/${challengeId}/activate`, null, m2mToken)
}

/**
 * Close challenge
 * @param {Number} challengeId the challenge ID
 * @param {Number} winnerId the winner ID
 */
async function closeChallenge (challengeId, winnerId) {
  const m2mToken = await helper.getM2MToken()
  return helper.postRequest(`${config.V4_CHALLENGE_API_URL}/${challengeId}/close?winnerId=${winnerId}`, null, m2mToken)
}

/**
 * Process create challenge message
 * @param {Object} message the kafka message
 */
async function processCreate (message) {
  if (message.payload.status === constants.challengeStatuses.New) {
    logger.debug(`Will skip creating on legacy as status is ${constants.challengeStatuses.New}`)
    return
  }
  const m2mToken = await helper.getM2MToken()

  const saveDraftContestDTO = await parsePayload(message.payload, m2mToken)
  logger.debug('Parsed Payload', saveDraftContestDTO)
  const challengeUuid = message.payload.id

  logger.debug('processCreate :: beforeTry')
  try {
    const newChallenge = await helper.postRequest(`${config.V4_CHALLENGE_API_URL}`, { param: _.omit(saveDraftContestDTO, ['groupsToBeAdded', 'groupsToBeDeleted']) }, m2mToken)
    await helper.forceV4ESFeeder(newChallenge.body.result.content.id)
    await associateChallengeGroups(saveDraftContestDTO.groupsToBeAdded, saveDraftContestDTO.groupsToBeDeleted, newChallenge.body.result.content.id)
    // await associateChallengeTerms(saveDraftContestDTO.termsToBeAdded, saveDraftContestDTO.termsToBeRemoved, newChallenge.body.result.content.id)
    await setCopilotPayment(newChallenge.body.result.content.id, _.get(message, 'payload.prizeSets'), _.get(message, 'payload.createdBy'), _.get(message, 'payload.updatedBy'))
    await helper.patchRequest(`${config.V5_CHALLENGE_API_URL}/${challengeUuid}`, {
      legacy: {
        ...message.payload.legacy,
        track: saveDraftContestDTO.track,
        subTrack: saveDraftContestDTO.subTrack,
        isTask: saveDraftContestDTO.task || false,
        directProjectId: newChallenge.body.result.content.projectId,
        forumId: _.get(newChallenge, 'body.result.content.forumId', message.payload.legacy.forumId)
      },
      legacyId: newChallenge.body.result.content.id
    }, m2mToken)
    // Repost all challenge resource on Kafka so they will get created on legacy by the legacy-challenge-resource-processor
    const challengeResourcesResponse = await helper.getRequest(`${config.V5_RESOURCES_API_URL}?challengeId=${challengeUuid}&perPage=100`, m2mToken)
    for (const resource of (challengeResourcesResponse.body || [])) {
      await helper.postBusEvent(config.RESOURCE_CREATE_TOPIC, _.pick(resource, ['id', 'challengeId', 'memberId', 'memberHandle', 'roleId', 'created', 'createdBy', 'updated', 'updatedBy', 'legacyId']))
    }
    await timelineService.enableTimelineNotifications(newChallenge.body.result.content.id, _.get(message, 'payload.createdBy'))
    logger.debug('End of processCreate')
  } catch (e) {
    logger.error('processCreate Catch', e)
    throw e
  }
}

processCreate.schema = {
  message: Joi.object().keys({
    topic: Joi.string().required(),
    originator: Joi.string().required(),
    timestamp: Joi.date().required(),
    'mime-type': Joi.string().required(),
    payload: Joi.object().keys({
      id: Joi.string().required(),
      typeId: Joi.string().required(),
      trackId: Joi.string().required(),
      legacy: Joi.object().keys({
        track: Joi.string().required(),
        reviewType: Joi.string().required(),
        confidentialityType: Joi.string(),
        directProjectId: Joi.number(),
        forumId: Joi.number().integer().positive()
      }).unknown(true),
      task: Joi.object().keys({
        isTask: Joi.boolean().default(false),
        isAssigned: Joi.boolean().default(false),
        memberId: Joi.string().allow(null)
      }),
      billingAccountId: Joi.number(),
      name: Joi.string().required(),
      description: Joi.string(),
      privateDescription: Joi.string(),
      phases: Joi.array().items(Joi.object().keys({
        id: Joi.string().required(),
        duration: Joi.number().positive().required()
      }).unknown(true)),
      prizeSets: Joi.array().items(Joi.object().keys({
        type: Joi.string().valid(_.values(constants.prizeSetTypes)).required(),
        prizes: Joi.array().items(Joi.object().keys({
          value: Joi.number().positive().required()
        }).unknown(true)).min(1).required()
      }).unknown(true)),
      tags: Joi.array().items(Joi.string().required()), // tag names
      projectId: Joi.number().integer().positive().required(),
      copilotId: Joi.number().integer().positive().optional(),
      status: Joi.string().valid(_.values(Object.keys(constants.createChallengeStatusesMap))).required(),
      groups: Joi.array().items(Joi.string()),
      startDate: Joi.date()
    }).unknown(true).required()
  }).required()
}

/**
 * Process update challenge message
 * @param {Object} message the kafka message
 */
async function processUpdate (message) {
  if (message.payload.status === constants.challengeStatuses.New) {
    logger.debug(`Will skip creating on legacy as status is ${constants.challengeStatuses.New}`)
    return
  } else if (!message.payload.legacyId) {
    logger.debug('Legacy ID does not exist. Will create the challenge first using the V4 API...')
    await processCreate(message)
  }
  const m2mToken = await helper.getM2MToken()

  let challenge
  try {
    // ensure challenge existed
    challenge = await getChallengeById(m2mToken, message.payload.legacyId)
    if (!challenge) {
      throw new Error(`Could not find challenge ${message.payload.legacyId}`)
    }
  } catch (e) {
    // postponne kafka event
    logger.warn(`Error getting challenge by id, RETRY TURNED OFF ${JSON.stringify(e)}`)
    // logger.info('Challenge does not exist yet. Will post the same message back to the bus API')
    // logger.error(`Error: ${JSON.stringify(e)}`)

    // const retryCountIdentifier = `${config.KAFKA_GROUP_ID.split(' ').join('_')}_retry_count`
    // let currentRetryCount = parseInt(_.get(message.payload, retryCountIdentifier, 1), 10)
    // if (currentRetryCount <= config.MAX_RETRIES) {
    //   await new Promise((resolve) => {
    //     setTimeout(async () => {
    //       currentRetryCount += 1
    //       await helper.postBusEvent(config.UPDATE_CHALLENGE_TOPIC, { ...message.payload, [retryCountIdentifier]: currentRetryCount })
    //       resolve()
    //     }, config.RETRY_TIMEOUT * currentRetryCount)
    //   })
    // } else {
    //   logger.error(`Failed to process message after ${config.MAX_RETRIES} retries. Aborting...`)
    // }
    // return
  }

  const v4GroupIds = await groupService.getGroupsForChallenge(message.payload.legacyId)
  logger.info(`GroupIDs Found in Informix: ${JSON.stringify(v4GroupIds)}`)
  // const v4TermsIds = await termsService.getTermsForChallenge(message.payload.legacyId)

  const saveDraftContestDTO = await parsePayload(message.payload, m2mToken, false, v4GroupIds)
  // logger.debug('Parsed Payload', saveDraftContestDTO)
  try {
<<<<<<< HEAD
    if (challenge) {
      // Only make the PUT request to the API if the challenge was available on the V4 API otherwise this will throw an error
      await helper.putRequest(`${config.V4_CHALLENGE_API_URL}/${message.payload.legacyId}`, { param: _.omit(saveDraftContestDTO, ['groupsToBeAdded', 'groupsToBeDeleted']) }, m2mToken)
    }
=======
    await helper.putRequest(`${config.V4_CHALLENGE_API_URL}/${message.payload.legacyId}`, { param: _.omit(saveDraftContestDTO, ['groupsToBeAdded', 'groupsToBeDeleted']) }, m2mToken)
    await associateChallengeGroups(saveDraftContestDTO.groupsToBeAdded, saveDraftContestDTO.groupsToBeDeleted, message.payload.legacyId)
    await associateChallengeTerms(message.payload.terms, message.payload.legacyId, _.get(message, 'payload.createdBy'), _.get(message, 'payload.updatedBy'))
    await setCopilotPayment(message.payload.legacyId, _.get(message, 'payload.prizeSets'), _.get(message, 'payload.createdBy'), _.get(message, 'payload.updatedBy'))
>>>>>>> eef5e989

    // Handle activating challenges and closing out tasks
    if (message.payload.status) {
      // logger.info(`The status has changed from ${challenge.currentStatus} to ${message.payload.status}`)
      if (message.payload.status === constants.challengeStatuses.Active && challenge.currentStatus !== constants.challengeStatuses.Active) {
        logger.info('Activating challenge...')
        await activateChallenge(message.payload.legacyId)
        logger.info('Activated!')
      }
      if (message.payload.status === constants.challengeStatuses.Completed && challenge.currentStatus !== constants.challengeStatuses.Completed) {
        if (message.payload.task.isTask) {
          logger.info('Challenge is a TASK')
          if (!message.payload.winners || message.payload.winners.length === 0) {
            throw new Error('Cannot close challenge without winners')
          }
          const winnerId = _.find(message.payload.winners, winner => winner.placement === 1).userId
          logger.info(`Will close the challenge with ID ${message.payload.legacyId}. Winner ${winnerId}!`)
          await closeChallenge(message.payload.legacyId, winnerId)
        } else {
          logger.info('Challenge type is not a task.. Skip closing challenge...')
        }
      }
    }

    // Direct IFX modifications
    await syncChallengePhases(message.payload.legacyId, message.payload.phases)
    await updateMemberPayments(message.payload.legacyId, message.payload.prizeSets, _.get(message, 'payload.updatedBy') || _.get(message, 'payload.createdBy'))
    await associateChallengeGroups(saveDraftContestDTO.groupsToBeAdded, saveDraftContestDTO.groupsToBeDeleted, message.payload.legacyId)
    await associateChallengeTerms(message.payload.terms, message.payload.legacyId)
    await setCopilotPayment(message.payload.legacyId, _.get(message, 'payload.prizeSets'), _.get(message, 'payload.createdBy'), _.get(message, 'payload.updatedBy'))

    // Force the V4 ES feeder
    await helper.forceV4ESFeeder(message.payload.legacyId)
  } catch (e) {
    logger.error('processUpdate Catch', e)
    throw e
  }
}

processUpdate.schema = {
  message: Joi.object().keys({
    topic: Joi.string().required(),
    originator: Joi.string().required(),
    timestamp: Joi.date().required(),
    'mime-type': Joi.string().required(),
    payload: Joi.object().keys({
      legacyId: Joi.number().integer().positive(),
      legacy: Joi.object().keys({
        track: Joi.string().required(),
        reviewType: Joi.string().required(),
        confidentialityType: Joi.string(),
        directProjectId: Joi.number(),
        forumId: Joi.number().integer().positive()
      }).unknown(true),
      task: Joi.object().keys({
        isTask: Joi.boolean().default(false),
        isAssigned: Joi.boolean().default(false),
        memberId: Joi.string().allow(null)
      }),
      billingAccountId: Joi.number(),
      typeId: Joi.string().required(),
      trackId: Joi.string().required(),
      name: Joi.string(),
      description: Joi.string(),
      privateDescription: Joi.string(),
      phases: Joi.array().items(Joi.object().keys({
        id: Joi.string().required(),
        duration: Joi.number().positive().required()
      }).unknown(true)),
      prizeSets: Joi.array().items(Joi.object().keys({
        type: Joi.string().valid(_.values(constants.prizeSetTypes)).required(),
        prizes: Joi.array().items(Joi.object().keys({
          value: Joi.number().positive().required()
        }).unknown(true))
      }).unknown(true)).min(1),
      tags: Joi.array().items(Joi.string().required()).min(1), // tag names
      projectId: Joi.number().integer().positive().allow(null),
      groups: Joi.array().items(Joi.string()),
      startDate: Joi.date()
    }).unknown(true).required()
  }).required()
}

module.exports = {
  processCreate,
  processUpdate
}

// logger.buildService(module.exports)<|MERGE_RESOLUTION|>--- conflicted
+++ resolved
@@ -556,17 +556,13 @@
   const saveDraftContestDTO = await parsePayload(message.payload, m2mToken, false, v4GroupIds)
   // logger.debug('Parsed Payload', saveDraftContestDTO)
   try {
-<<<<<<< HEAD
     if (challenge) {
       // Only make the PUT request to the API if the challenge was available on the V4 API otherwise this will throw an error
       await helper.putRequest(`${config.V4_CHALLENGE_API_URL}/${message.payload.legacyId}`, { param: _.omit(saveDraftContestDTO, ['groupsToBeAdded', 'groupsToBeDeleted']) }, m2mToken)
     }
-=======
-    await helper.putRequest(`${config.V4_CHALLENGE_API_URL}/${message.payload.legacyId}`, { param: _.omit(saveDraftContestDTO, ['groupsToBeAdded', 'groupsToBeDeleted']) }, m2mToken)
     await associateChallengeGroups(saveDraftContestDTO.groupsToBeAdded, saveDraftContestDTO.groupsToBeDeleted, message.payload.legacyId)
     await associateChallengeTerms(message.payload.terms, message.payload.legacyId, _.get(message, 'payload.createdBy'), _.get(message, 'payload.updatedBy'))
     await setCopilotPayment(message.payload.legacyId, _.get(message, 'payload.prizeSets'), _.get(message, 'payload.createdBy'), _.get(message, 'payload.updatedBy'))
->>>>>>> eef5e989
 
     // Handle activating challenges and closing out tasks
     if (message.payload.status) {
