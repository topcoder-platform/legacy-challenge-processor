--- conflicted
+++ resolved
@@ -79,14 +79,11 @@
   const standardTerms = _.find(v5Terms, e => e.id === config.V5_TERMS_STANDARD_ID)
   const legacyStandardTerms = _.find(legacyTermsArray, e => _.toNumber(e.id) === _.toNumber(config.LEGACY_TERMS_STANDARD_ID))
 
-<<<<<<< HEAD
-=======
   // logger.debug(`NDA: ${config.V5_TERMS_NDA_ID} - ${JSON.stringify(nda)}`)
   // logger.debug(`Standard Terms: ${config.V5_TERMS_STANDARD_ID} - ${JSON.stringify(standardTerms)}`)
   // logger.debug(`Legacy NDA: ${JSON.stringify(legacyNDA)}`)
   // logger.debug(`Legacy Standard Terms: ${JSON.stringify(legacyStandardTerms)}`)
 
->>>>>>> 4c4dbc32
   const m2mToken = await helper.getM2MToken()
   if (standardTerms && standardTerms.id && !legacyStandardTerms) {
     logger.debug('Associate Challenge Terms - v5 Standard Terms exist, not in legacy. Adding to Legacy.')
