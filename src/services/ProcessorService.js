--- conflicted
+++ resolved
@@ -578,52 +578,11 @@
       Token: ${JSON.stringify(m2mToken)}`)
   }
 
-<<<<<<< HEAD
   const legacyId = newChallenge.body.result.content.id
   let forumId = 0
   forumId = _.get(newChallenge, 'body.result.content.forumId', forumId)
   try {
     await helper.forceV4ESFeeder(legacyId)
-=======
-  const m2mToken = await helper.getM2MToken()
-  const createdByUserId = await helper.getMemberIdByHandle(_.get(message, 'payload.createdBy'))
-  const updatedByUserId = await helper.getMemberIdByHandle(_.get(message, 'payload.updatedBy') || _.get(message, 'payload.createdBy'))
-
-  const saveDraftContestDTO = await parsePayload(message.payload, m2mToken)
-  logger.debug('Parsed Payload', saveDraftContestDTO)
-  const challengeUuid = message.payload.id
-
-  logger.debug('processCreate :: beforeTry')
-  try {
-    logger.info(`processCreate :: Skip Forums - ${config.V4_CHALLENGE_API_URL}?filter=skipForum=true body: ${JSON.stringify({ param: _.omit(saveDraftContestDTO, ['groupsToBeAdded', 'groupsToBeDeleted']) })}`)
-    const newChallenge = await helper.postRequest(`${config.V4_CHALLENGE_API_URL}?filter=skipForum=true`, { param: _.omit(saveDraftContestDTO, ['groupsToBeAdded', 'groupsToBeDeleted']) }, m2mToken)
-
-    let forumId = 0
-    if (message.payload.legacy && message.payload.legacy.forumId) {
-      forumId = message.payload.legacy.forumId
-    }
-    forumId = _.get(newChallenge, 'body.result.content.forumId', forumId)
-    await helper.forceV4ESFeeder(newChallenge.body.result.content.id)
-    await associateChallengeGroups(saveDraftContestDTO.groupsToBeAdded, saveDraftContestDTO.groupsToBeDeleted, newChallenge.body.result.content.id)
-    // await associateChallengeTerms(saveDraftContestDTO.termsToBeAdded, saveDraftContestDTO.termsToBeRemoved, newChallenge.body.result.content.id)
-    await setCopilotPayment(challengeUuid, newChallenge.body.result.content.id, _.get(message, 'payload.prizeSets'), createdByUserId, updatedByUserId, m2mToken)
-    await helper.patchRequest(`${config.V5_CHALLENGE_API_URL}/${challengeUuid}`, {
-      legacy: {
-        ...message.payload.legacy,
-        track: saveDraftContestDTO.track,
-        subTrack: saveDraftContestDTO.subTrack,
-        isTask: saveDraftContestDTO.task || false,
-        directProjectId: newChallenge.body.result.content.projectId,
-        forumId
-      },
-      legacyId: newChallenge.body.result.content.id
-    }, m2mToken)
-    // Repost all challenge resource on Kafka so they will get created on legacy by the legacy-challenge-resource-processor
-    await rePostResourcesOnKafka(challengeUuid, m2mToken)
-    await timelineService.enableTimelineNotifications(newChallenge.body.result.content.id, createdByUserId)
-    logger.debug('End of processCreate')
-    return newChallenge.body.result.content.id
->>>>>>> a958b4ce
   } catch (e) {
     logger.error(`createChallenge - Error calling forceV4ESFeeder ${e}`)
   }
@@ -675,7 +634,6 @@
   const challengeUuid = message.payload.id
   const m2mToken = await helper.getM2MToken()
 
-<<<<<<< HEAD
   const saveDraftContestDTO = await parsePayload(message.payload, m2mToken)
 
   if (!legacyId) {
@@ -683,10 +641,6 @@
     legacyId = await createChallenge(saveDraftContestDTO, challengeUuid, createdByUserId, message.payload.legacy, m2mToken)
     await recreatePhases(legacyId, message.payload.phases, updatedByUserId)
   }
-=======
-  const createdByUserId = await helper.getMemberIdByHandle(_.get(message, 'payload.createdBy'))
-  const updatedByUserId = await helper.getMemberIdByHandle(_.get(message, 'payload.updatedBy') || _.get(message, 'payload.createdBy'))
->>>>>>> a958b4ce
 
   let challenge
   try {
@@ -696,7 +650,6 @@
   }
 
   logger.debug('Result from parsePayload:')
-<<<<<<< HEAD
   logger.debug(JSON.stringify(saveDraftContestDTO))
 
   let metaValue
@@ -704,7 +657,7 @@
     try {
       metaValue = constants.supportedMetadata[metadataKey].method(message.payload, constants.supportedMetadata[metadataKey].defaultValue)
       if (metaValue !== null && metaValue !== '') {
-        // logger.info(`Setting ${constants.supportedMetadata[metadataKey].description} to ${metaValue}`)
+        logger.info(`Setting ${constants.supportedMetadata[metadataKey].description} to ${metaValue}`)
         await metadataService.createOrUpdateMetadata(legacyId, metadataKey, metaValue, updatedByUserId)
       }
     } catch (e) {
@@ -715,7 +668,7 @@
   await updateMemberPayments(legacyId, message.payload.prizeSets, updatedByUserId)
   await associateChallengeGroups(message.payload.groups, legacyId, m2mToken)
   await associateChallengeTerms(message.payload.terms, legacyId, createdByUserId, updatedByUserId)
-  await setCopilotPayment(message.payload.id, legacyId, _.get(message, 'payload.prizeSets'), createdByUserId, updatedByUserId, m2mToken)
+  await setCopilotPayment(challengeUuid, legacyId, _.get(message, 'payload.prizeSets'), createdByUserId, updatedByUserId, m2mToken)
 
   if (message.payload.status && challenge) {
     // logger.info(`The status has changed from ${challenge.currentStatus} to ${message.payload.status}`)
@@ -724,60 +677,13 @@
       const activated = await activateChallenge(legacyId)
       logger.info(`Activated! ${JSON.stringify(activated)}`)
       // Repost all challenge resource on Kafka so they will get created on legacy by the legacy-challenge-resource-processor
-      await rePostResourcesOnKafka(message.payload.id, m2mToken)
+      await rePostResourcesOnKafka(challengeUuid, m2mToken)
     }
     if (message.payload.status === constants.challengeStatuses.Completed && challenge.currentStatus !== constants.challengeStatuses.Completed) {
       if (message.payload.task.isTask) {
         logger.info('Challenge is a TASK')
         if (!message.payload.winners || message.payload.winners.length === 0) {
           throw new Error('Cannot close challenge without winners')
-=======
-  logger.debug(JSON.stringify(saveDraftContestDTO, null, 2))
-  // logger.debug('Parsed Payload', saveDraftContestDTO)
-  try {
-    // extract metadata from challenge and insert into IFX
-    let metaValue
-    for (const metadataKey of _.keys(constants.supportedMetadata)) {
-      try {
-        metaValue = constants.supportedMetadata[metadataKey].method(message.payload, constants.supportedMetadata[metadataKey].defaultValue)
-        if (metaValue !== null && metaValue !== '') {
-          logger.info(`Setting ${constants.supportedMetadata[metadataKey].description} to ${metaValue}`)
-          await metadataService.createOrUpdateMetadata(legacyId, metadataKey, metaValue, updatedByUserId)
-        }
-      } catch (e) {
-        logger.warn(`Failed to set ${constants.supportedMetadata[metadataKey].description} to ${metaValue}`)
-      }
-    }
-    // try {
-    //   if (challenge) {
-    //     await helper.putRequest(`${config.V4_CHALLENGE_API_URL}/${legacyId}`, { param: _.omit(saveDraftContestDTO, ['groupsToBeAdded', 'groupsToBeDeleted']) }, m2mToken)
-    //   }
-    // } catch (e) {
-    //   logger.warn('Failed to update the challenge via the V4 API')
-    //   logger.error(e)
-    // }
-
-    if (message.payload.status && challenge) {
-      // logger.info(`The status has changed from ${challenge.currentStatus} to ${message.payload.status}`)
-      if (message.payload.status === constants.challengeStatuses.Active && challenge.currentStatus !== constants.challengeStatuses.Active) {
-        logger.info('Activating challenge...')
-        await activateChallenge(legacyId)
-        logger.info('Activated!')
-        // Repost all challenge resource on Kafka so they will get created on legacy by the legacy-challenge-resource-processor
-        await rePostResourcesOnKafka(message.payload.id, m2mToken)
-      }
-      if (message.payload.status === constants.challengeStatuses.Completed && challenge.currentStatus !== constants.challengeStatuses.Completed) {
-        if (message.payload.task.isTask) {
-          logger.info('Challenge is a TASK')
-          if (!message.payload.winners || message.payload.winners.length === 0) {
-            throw new Error('Cannot close challenge without winners')
-          }
-          const winnerId = _.find(message.payload.winners, winner => winner.placement === 1).userId
-          logger.info(`Will close the challenge with ID ${legacyId}. Winner ${winnerId}!`)
-          await closeChallenge(legacyId, winnerId)
-        } else {
-          logger.info('Challenge type is not a task.. Skip closing challenge...')
->>>>>>> a958b4ce
         }
         const winnerId = _.find(message.payload.winners, winner => winner.placement === 1).userId
         logger.info(`Will close the challenge with ID ${legacyId}. Winner ${winnerId}!`)
@@ -792,14 +698,7 @@
     } else {
       logger.info('Will skip syncing phases as the challenge is a task...')
     }
-<<<<<<< HEAD
-  }
-=======
-    await updateMemberPayments(message.payload.legacyId, message.payload.prizeSets, updatedByUserId)
-    await associateChallengeGroups(saveDraftContestDTO.groupsToBeAdded, saveDraftContestDTO.groupsToBeDeleted, legacyId)
-    await associateChallengeTerms(message.payload.terms, legacyId, createdByUserId, updatedByUserId)
-    await setCopilotPayment(message.payload.id, legacyId, _.get(message, 'payload.prizeSets'), createdByUserId, updatedByUserId, m2mToken)
->>>>>>> a958b4ce
+  }
 
   try {
     await helper.forceV4ESFeeder(legacyId)
